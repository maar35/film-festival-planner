import os
from operator import attrgetter

from django.contrib.auth.mixins import LoginRequiredMixin
from django.http import HttpResponseRedirect
from django.shortcuts import render
from django.urls import reverse
from django.views import View
from django.views.generic import FormView, ListView

from festival_planner.tools import add_base_context, get_log, unset_log, initialize_log
from festivals.models import Festival, switch_festival, current_festival, FestivalBase
from films.models import Film, FilmFanFilmRating
<<<<<<< HEAD
from loader.forms.loader_forms import SectionLoader, SubsectionLoader, RatingLoaderForm, TheaterDataLoaderForm, \
    TheaterDataDumperForm
from sections.models import Section, Subsection
from theaters.models import Theater, City, cities_path, theaters_path, screens_path, Screen
=======
from authentication.models import FilmFan
from loader.forms.loader_forms import SectionLoader, SubsectionLoader, RatingLoaderForm, TheaterDataLoaderForm, \
    TheaterDataDumperForm, CityLoader, TheaterLoader, ScreenLoader, TheaterDataUpdateForm, SaveRatingsForm, \
    RatingDataBackupForm, FILM_FANS_BACKUP_PATH, RATINGS_BACKUP_PATH, FILMS_BACKUP_PATH, \
    FESTIVALS_BACKUP_PATH, FESTIVAL_BASES_BACKUP_PATH, BACKUP_DATA_DIR, CITIES_BACKUP_PATH
from sections.models import Section, Subsection
from theaters.models import Theater, City, cities_path, theaters_path, screens_path, Screen, new_screens_path, \
    new_cities_path, new_theaters_path
>>>>>>> 252cc583


def file_record_count(path, has_header=False):
    try:
        with open(path, newline='') as f:
            record_count = len(f.readlines())
        if has_header:
            record_count -= 1
    except FileNotFoundError:
        record_count = 0
    return record_count


def get_festival_row(festival):
    festival_row = {
        'festival': festival,
        'id': festival.id,
        'section_count_on_file': file_record_count(festival.sections_file),
        'section_count': Section.sections.filter(festival=festival).count,
        'subsection_count_on_file': file_record_count(festival.subsections_file),
        'subsection_count': Subsection.subsections.filter(festival=festival).count,
    }
    return festival_row


def get_theater_items():
    theater_items = {
        'city_count': City.cities.count,
        'city_count_on_file': file_record_count(cities_path()),
        'theater_count': Theater.theaters.count,
        'theater_count_on_file': file_record_count(theaters_path()),
        'screen_count': Screen.screens.count,
        'screen_count_on_file': file_record_count(screens_path()),
    }
    return theater_items


class TheaterDataInterfaceView(LoginRequiredMixin, FormView):
    model = Theater
    template_name = 'loader/theaters.html'
    form_class = None
    http_method_names = ['get', 'post']
    form_class_by_action = {'load': TheaterDataLoaderForm, 'dump': TheaterDataDumperForm}

    def __init__(self, *args, **kwargs):
        super().__init__(*args, **kwargs)
        self.action = None

    def dispatch(self, request, *args, **kwargs):
        if 'action' in request.GET:
            self.action = request.GET['action']
        self.form_class = self.form_class_by_action[self.action]
        return super().dispatch(request, *args, **kwargs)

    def get_context_data(self, **kwargs):
        session = self.request.session
        context = add_base_context(self.request, super().get_context_data(**kwargs))
        context['title'] = f'{self.action} Theater Data'
        context['action'] = self.action
        context['theater_items'] = get_theater_items()
        context['log'] = get_log(session)
        unset_log(session)
        return context

    def form_valid(self, form):
        session = self.request.session
        if self.action == 'dump':
            form.dump_theater_data(session)
        elif self.action == 'load':
            form.load_theater_data(session)
        return HttpResponseRedirect('/theaters/theaters')
<<<<<<< HEAD
=======


class NewTheaterDataListView(ListView):
    """
    Class-based view to merge new theater data into the corresponding tables.
    """
    template_name = 'loader/new_screens.html'
    http_method_names = ['get']
    object_list = None
    queryset = None
    context_object_name = 'new_screen_items'
    color_by_exists = {True: 'silver', False: 'MediumSpringGreen'}

    def get_queryset(self):
        session = self.request.session
        if NewTheaterDataView.state_nr == 0:
            initialize_log(session)
        NewTheaterDataView.reset_new_theater_data()
        new_cities = NewTheaterDataView.new_cities
        new_theaters = NewTheaterDataView.new_theaters
        new_screens = NewTheaterDataView.new_screens

        # Load new theater data.
        _ = CityLoader(session, file=new_cities_path()).load_new_objects(new_cities)
        _ = TheaterLoader(session, file=new_theaters_path()).load_new_objects(new_theaters, foreign_objects=new_cities)
        _ = ScreenLoader(session, file=new_screens_path()).load_new_objects(new_screens, foreign_objects=new_theaters)

        # Create the new screen items list.
        new_screen_items = [self.get_new_screen_item(screen) for screen in new_screens]

        return sorted(
            new_screen_items,
            key=lambda new_screen_item: (new_screen_item['theater'], new_screen_item['screen_abbr'])
        )

    def get_context_data(self, *args, **kwargs):
        context = add_base_context(self.request, super().get_context_data(**kwargs))
        context['title'] = 'Merge New Screenings'
        context['log'] = get_log(self.request.session)
        context['objects_label'] = NewTheaterDataView.current_objects_label()
        return context

    def get_new_screen_item(self, screen):
        theater_kwargs = {'city': screen.theater.city, 'abbreviation': screen.theater.abbreviation}
        new_screen_item = {
            'city': screen.theater.city.name,
            'city_color': self.color(City, City.cities, **{'country': 'nl', 'name': screen.theater.city.name}),
            'theater': screen.theater.parse_name,
            'theater_abbr': screen.theater.abbreviation,
            'theater_color': self.color(Theater, Theater.theaters, **theater_kwargs),
            'screen': screen.parse_name,
            'screen_abbr': screen.abbreviation,
            'address_type': screen.address_type.label,
            'screen_color': self.color(Screen, Screen.screens, **{'parse_name': screen.parse_name}),
        }
        return new_screen_item

    def color(self, cls, manager, **kwargs):
        exists = True
        try:
            _ = manager.get(**kwargs)
        except cls.DoesNotExist:
            exists = False
        color = self.color_by_exists[exists]
        return color


class NewTheaterDataFormView(FormView):
    template_name = 'loader/new_screens.html'
    form_class = TheaterDataUpdateForm
    http_method_names = ['post']

    def post(self, request, *args, **kwargs):
        return super().post(request, *args, **kwargs)

    def form_valid(self, form):
        session = self.request.session

        # Handle all entities separate, to avoid "save() prohibited to
        # prevent data loss due to unsaved related object" error.
        objects_label = NewTheaterDataView.current_objects_label()
        if objects_label == 'cities':
            form.add_new_cities(session, NewTheaterDataView.new_cities)
            NewTheaterDataView.next_objects_label()
        elif objects_label == 'theaters':
            form.add_new_theaters(session, NewTheaterDataView.new_theaters)
            NewTheaterDataView.next_objects_label()
        elif objects_label == 'screens':
            form.add_new_screens(session, NewTheaterDataView.new_screens)
            NewTheaterDataView.state_nr = 0
        else:
            raise ValueError(f'Unexpected state value: {objects_label}')
        return super().form_valid(form)
>>>>>>> 252cc583

    def get_success_url(self):
        if NewTheaterDataView.state_nr:
            url = reverse('loader:new_screens')
        else:
            url = reverse('theaters:theaters')
        return url


class NewTheaterDataView(LoginRequiredMixin, View):
    new_cities = []
    new_theaters = []
    new_screens = []
    new_objects_by_label = {
        'cities': new_cities,
        'theaters': new_theaters,
        'screens': new_screens,
    }
    states = [k for k in new_objects_by_label.keys()]
    state_nr = 0

    @classmethod
    def current_objects_label(cls):
        return cls.states[cls.state_nr]

    @classmethod
    def next_objects_label(cls):
        cls.state_nr += 1

    @classmethod
    def reset_new_theater_data(cls):
        cls.new_cities = []
        cls.new_theaters = []
        cls.new_screens = []

    @staticmethod
    def get(request, *args, **kwargs):
        view = NewTheaterDataListView.as_view()
        return view(request, *args, **kwargs)

    @staticmethod
    def post(request, *args, **kwargs):
        view = NewTheaterDataFormView.as_view()
        return view(request, *args, **kwargs)


class SectionsLoaderView(LoginRequiredMixin, ListView):
    """
    Class-based view to load program sections of a specific festival.
    """
    template_name = 'loader/sections.html'
    http_method_names = ['get', 'post']
    object_list = None
    queryset = None
    context_object_name = 'festival_rows'
    unexpected_error = ''

    def get_queryset(self):
        festivals = Festival.festivals.order_by('-start_date')
        object_rows = [get_festival_row(festival) for festival in festivals]
        return object_rows

    def get_context_data(self, **kwargs):
        self.object_list = self.get_queryset()
        context = add_base_context(self.request, super().get_context_data(**kwargs))
        context['title'] = 'Program Sections Loader'
        context['unexpected_error'] = self.unexpected_error
        return context

    def dispatch(self, request, *args, **kwargs):
        if request.method == 'POST':
            picked_festival = None
            self.object_list = self.get_queryset()
            names = [(f'{row["id"]}', row['festival']) for row in self.object_list]
            for name, festival in names:
                if name in request.POST:
                    picked_festival = festival
                    break
            if picked_festival is not None:
                session = request.session
                switch_festival(session, picked_festival)
                initialize_log(session)
                if SectionLoader(session, picked_festival).load_objects():
                    SubsectionLoader(session, picked_festival).load_objects()
                return HttpResponseRedirect(reverse('sections:index'))
            else:
                self.unexpected_error = f'Submit name not found in POST ({request.POST}'

        return render(request, 'loader/sections.html', self.get_context_data())


class FilmDataBackupView(LoginRequiredMixin, FormView):
    """
    Class-based view to back up the data associated with the film models.
    """
    template_name = 'loader/film_backup.html'
    form_class = RatingDataBackupForm
    http_method_names = ['get', 'post']
    success_url = '/films/films'
    unexpected_error = ''

    def get_context_data(self, *args, **kwargs):
        super_context = super().get_context_data(**kwargs)
        new_context = {
            'title': 'Back Up Rating Data',
            'log': get_log(self.request.session),
            'fan_count': FilmFan.film_fans.count(),
            'fans_file': FILM_FANS_BACKUP_PATH,
            'rating_count': FilmFanFilmRating.film_ratings.count(),
            'ratings_file': RATINGS_BACKUP_PATH,
            'film_count': Film.films.count(),
            'films_file': FILMS_BACKUP_PATH,
            'festival_count': Festival.festivals.count(),
            'festivals_file': FESTIVALS_BACKUP_PATH,
            'festival_base_count': FestivalBase.festival_bases.count(),
            'festival_bases_file': FESTIVAL_BASES_BACKUP_PATH,
            'city_count': City.cities.count(),
            'cities_file': CITIES_BACKUP_PATH,
        }
        context = add_base_context(self.request, {**super_context, **new_context})
        return context

    def form_valid(self, form):
        session = self.request.session

        # Make sure that the backup directory exists.
        backup_dir = BACKUP_DATA_DIR
        if not os.path.isdir(backup_dir):
            os.mkdir(backup_dir)

        # Make backups of all relevant tables.
        form.backup_film_data(session)

        return super().form_valid(form)


class RatingsLoaderView(LoginRequiredMixin, ListView):
    """
    Class-based view to load film ratings of a specific festival.
    """
    template_name = 'loader/ratings.html'
    http_method_names = ['get', 'post']
    object_list = None
    context_object_name = 'festival_items'
    unexpected_error = ''

    def __init__(self, **kwargs):
        super().__init__(**kwargs)
        self.submit_name_prefix = 'ratings_'

    def get_queryset(self):
        festival_list = sorted(Festival.festivals.all(), key=attrgetter('start_date'), reverse=True)
        festival_rows = [self.get_festival_row(festival) for festival in festival_list]
        return festival_rows

    def get_context_data(self, **kwargs):
        self.object_list = self.get_queryset()
        context = add_base_context(self.request, super().get_context_data(**kwargs))
        context['title'] = 'Load Ratings'
        context['unexpected_error'] = self.unexpected_error
        context['form'] = RatingLoaderForm()
        return context

    def dispatch(self, request, *args, **kwargs):
        if request.method == 'POST':
            festival_indicator = None
            object_list = self.get_queryset()
            names = [f'{self.submit_name_prefix}{row["str"].id}' for row in object_list]
            for name in names:
                if name in request.POST:
                    festival_indicator = name
                    break
            form = RatingLoaderForm(request.POST)
            if form.is_valid():
                if festival_indicator is not None:
                    import_mode = form.cleaned_data['import_mode']
                    festival_id = int(festival_indicator.strip(self.submit_name_prefix))
                    festival = Festival.festivals.get(pk=festival_id)
                    switch_festival(request.session, festival)
                    form.load_rating_data(request.session, festival, import_mode)
                    return HttpResponseRedirect(reverse('films:films'))
                else:
                    self.unexpected_error = "Can't identify submit widget."

        return render(request, 'loader/ratings.html', self.get_context_data())

    def get_festival_row(self, festival):
        festival_row = {
            'str': festival,
            'submit_name': f'{self.submit_name_prefix}{festival.id}',
            'color': festival.festival_color,
            'film_count_on_file': file_record_count(festival.films_file, has_header=True),
            'film_count': Film.films.filter(festival=festival).count,
            'rating_count_on_file': file_record_count(festival.ratings_file, has_header=True),
            'rating_count': FilmFanFilmRating.film_ratings.filter(film__festival=festival).count,
        }
        return festival_row


class SaveRatingsView(LoginRequiredMixin, FormView):
    model = Festival
    template_name = 'loader/save_ratings.html'
    form_class = SaveRatingsForm
    success_url = '/films/films/'
    http_method_names = ['get', 'post']

    def get_context_data(self, **kwargs):
        session = self.request.session
        festival = current_festival(session)
        festival_items = {
            'festival': festival,
            'film_count': len(Film.films.filter(festival=festival)),
            'film_count_on_file': file_record_count(festival.films_file, has_header=True),
            'rating_count': len(FilmFanFilmRating.film_ratings.filter(film__festival=festival)),
            'rating_count_on_file': file_record_count(festival.ratings_file, has_header=True),
            'ratings_file': festival.ratings_file,
        }
        context = add_base_context(self.request, super().get_context_data(**kwargs))
        context['title'] = 'Save Ratings'
        context['festival_items'] = festival_items
        context['log'] = get_log(session)
        unset_log(session)
        return context

    def form_valid(self, form):
        session = self.request.session
        festival = current_festival(session)
        form.save_ratings(session, festival)
        return super().form_valid(form)<|MERGE_RESOLUTION|>--- conflicted
+++ resolved
@@ -11,12 +11,6 @@
 from festival_planner.tools import add_base_context, get_log, unset_log, initialize_log
 from festivals.models import Festival, switch_festival, current_festival, FestivalBase
 from films.models import Film, FilmFanFilmRating
-<<<<<<< HEAD
-from loader.forms.loader_forms import SectionLoader, SubsectionLoader, RatingLoaderForm, TheaterDataLoaderForm, \
-    TheaterDataDumperForm
-from sections.models import Section, Subsection
-from theaters.models import Theater, City, cities_path, theaters_path, screens_path, Screen
-=======
 from authentication.models import FilmFan
 from loader.forms.loader_forms import SectionLoader, SubsectionLoader, RatingLoaderForm, TheaterDataLoaderForm, \
     TheaterDataDumperForm, CityLoader, TheaterLoader, ScreenLoader, TheaterDataUpdateForm, SaveRatingsForm, \
@@ -25,7 +19,6 @@
 from sections.models import Section, Subsection
 from theaters.models import Theater, City, cities_path, theaters_path, screens_path, Screen, new_screens_path, \
     new_cities_path, new_theaters_path
->>>>>>> 252cc583
 
 
 def file_record_count(path, has_header=False):
@@ -97,8 +90,6 @@
         elif self.action == 'load':
             form.load_theater_data(session)
         return HttpResponseRedirect('/theaters/theaters')
-<<<<<<< HEAD
-=======
 
 
 class NewTheaterDataListView(ListView):
@@ -192,7 +183,6 @@
         else:
             raise ValueError(f'Unexpected state value: {objects_label}')
         return super().form_valid(form)
->>>>>>> 252cc583
 
     def get_success_url(self):
         if NewTheaterDataView.state_nr:
