import csv
import datetime
import os

<<<<<<< HEAD
from django.db import IntegrityError
=======
from django.db import IntegrityError, transaction
>>>>>>> 252cc583
from django.forms import Form, BooleanField, SlugField

from festival_planner.cache import FilmRatingCache
from festival_planner.tools import initialize_log, add_log
from festivals.config import Config
from festivals.models import Festival, FestivalBase
from films.forms.film_forms import PickRating
from films.models import Film, FilmFanFilmRating
from authentication.models import FilmFan
from films.views import FilmsView
from sections.models import Section, Subsection
from theaters.models import Theater, theaters_path, City, cities_path, Screen, screens_path, cities_cache_path, \
    theaters_cache_path, screens_cache_path

COMMON_DATA_DIR = os.path.expanduser(f'~/{Config().config["Paths"]["CommonDataDirectory"]}')
BACKUP_DATA_DIR = os.path.join(COMMON_DATA_DIR, 'Backups')
CITIES_BACKUP_PATH = os.path.join(BACKUP_DATA_DIR, 'cities.csv')
FESTIVAL_BASES_BACKUP_PATH = os.path.join(BACKUP_DATA_DIR, 'festival_bases.csv')
FESTIVALS_BACKUP_PATH = os.path.join(BACKUP_DATA_DIR, 'festivals.csv')
FILMS_BACKUP_PATH = os.path.join(BACKUP_DATA_DIR, 'films.csv')
FILM_FANS_BACKUP_PATH = os.path.join(BACKUP_DATA_DIR, 'film_fans.csv')
RATINGS_BACKUP_PATH = os.path.join(BACKUP_DATA_DIR, 'ratings.csv')

<<<<<<< HEAD
=======

>>>>>>> 252cc583
class RatingLoaderForm(Form):
    import_mode = BooleanField(
        label='Use import mode, all ratings are replaced',
        required=False,
        initial=False,
    )

    @staticmethod
    def load_rating_data(session, festival, import_mode=False):
        initialize_log(session)
        import_mode or add_log(session, 'No ratings will be effected.')

<<<<<<< HEAD
=======
        # Invalidate the cache associated with the current festival.
        if not PickRating.film_rating_cache:
            PickRating.film_rating_cache = FilmRatingCache(session, FilmsView.unexpected_errors)
        PickRating.film_rating_cache.invalidate_festival_caches(festival)

>>>>>>> 252cc583
        # Save ratings if the import mode flag is set and all ratings
        # are replaced.
        if import_mode:
            _ = RatingDumper(session).save_ratings(festival, festival.ratings_cache)

        # Load films and, if applicable, ratings.
        if FilmLoader(session, festival).load_objects():
            if import_mode:
                add_log(session, 'Import mode. Ratings will be replaced.')
                RatingLoader(session, festival).load_objects()


class SaveRatingsForm(Form):
    dummy_field = SlugField(required=False)

    @staticmethod
    def save_ratings(session, festival):
        initialize_log(session, 'Save')
        add_log(session, f'Saving the {festival} ratings.')
        if not RatingDumper(session).save_ratings(festival, festival.ratings_file):
            add_log(session, f'Failed to save the {festival} ratings.')


class TheaterDataLoaderForm(Form):
    dummy_field = SlugField(required=False)

    @staticmethod
    def load_theater_data(session):
        initialize_log(session)

        # Cache the database data before it is overwritten.
<<<<<<< HEAD
        CityDumper(session).dump_objects(cities_cache_path())
        TheaterDumper(session).dump_objects(theaters_cache_path())
        ScreenDumper(session).dump_objects(screens_cache_path())
=======
        _ = CityDumper(session).dump_objects(cities_cache_path())
        _ = TheaterDumper(session).dump_objects(theaters_cache_path())
        _ = ScreenDumper(session).dump_objects(screens_cache_path())
>>>>>>> 252cc583

        # Overwrite the festival data in the database.
        go_on = True
        if go_on:
            go_on = CityLoader(session).load_objects()
        if go_on:
            go_on = TheaterLoader(session).load_objects()
        if go_on:
            _ = ScreenLoader(session).load_objects()


<<<<<<< HEAD
=======
class TheaterDataUpdateForm(Form):
    dummy_field = SlugField(required=False)

    @staticmethod
    def add_new_cities(session, new_cities):
        initialize_log(session, 'Cities insert')
        CityUpdater(session).add_new_objects(new_cities)

    @staticmethod
    def add_new_theaters(session, new_theaters):
        initialize_log(session, 'Theaters insert')
        TheaterUpdater(session).add_new_objects(new_theaters)

    @staticmethod
    def add_new_screens(session, new_screens):
        initialize_log(session, 'Screens insert')
        ScreenUpdater(session).add_new_objects(new_screens)


>>>>>>> 252cc583
class TheaterDataDumperForm(Form):
    dummy_field = SlugField(required=False)

    @staticmethod
    def dump_theater_data(session):
        initialize_log(session, 'Dump')
        add_log(session, 'Dumping the theater database data.')
        CityDumper(session).dump_objects(cities_path())
        TheaterDumper(session).dump_objects(theaters_path())
        ScreenDumper(session).dump_objects(screens_path())


<<<<<<< HEAD
=======
class RatingDataBackupForm(Form):
    dummy_field = SlugField(required=False)

    @staticmethod
    def backup_film_data(session):
        initialize_log(session, 'Backup')
        add_log(session, 'Backing up film database data.')
        _ = RatingBackupDumper(session).dump_objects(RATINGS_BACKUP_PATH)
        _ = FanBackupDumper(session).dump_objects(FILM_FANS_BACKUP_PATH)
        _ = FilmBackupDumper(session).dump_objects(FILMS_BACKUP_PATH)
        _ = FestivalBackupDumper(session).dump_objects(FESTIVALS_BACKUP_PATH)
        _ = FestivalBaseBackupDumper(session).dump_objects(FESTIVAL_BASES_BACKUP_PATH)
        _ = CityBackupDumper(session).dump_objects(CITIES_BACKUP_PATH)


>>>>>>> 252cc583
class BaseLoader:
    """
    Base class for loading objects such as films or ratings from CSV files.
    """
    expected_header = None
    foreign_objects = None

    def __init__(self, session, file_required=True):
        """
        Initialize the member variables

        :param session: Session to store the log as a cookie
        :param file_required: Boolean to indicate whether the input file is required
        """
        self.session = session
        self.file_required = file_required
        self.object_name = None
        self.objects_on_file = None

    def read_objects(self, objects_file, values_list):
        """
        Member method to be used by derived classes to read objects from files

        :param objects_file: The CSV file to read the objects from
        :param values_list: A list to receive the objects read
        :return: Whether reading objects was successful
        """
        # Initialize.
        self.objects_on_file = 0

        # Read the objects form the file.
        self.add_log(f'Reading from file {objects_file}.')
        try:
            with open(objects_file, newline='') as csvfile:
                object_reader = csv.reader(csvfile, delimiter=';', quotechar='"')

                # Read the header.
                if not self.check_header(objects_file, object_reader):
                    return False

                # Read the data records.
                for record in object_reader:
                    self.objects_on_file += 1
                    value_by_field = self.read_row(record)
                    if value_by_field:
                        values_list.append(value_by_field)

        except FileNotFoundError:
            if self.file_required:
                self.add_log(f'File {objects_file} not found.')
            return False

        except ValueError as e:
            self.add_log(f'{e}. Bad value in file {objects_file}.')
            return False

        # Add result statistics to the log.
        object_count = len(values_list)
        if object_count == 0:
            self.add_log(f'No {self.object_name} records found in file {objects_file}')
            return False
        self.add_log(f'{object_count} {self.object_name} records read.')

        return True

    def check_header(self, file, reader):
        """Internal method to handle presence of a data header"""
        if self.expected_header is None:
            return True
        header = reader.__next__()
        if header != self.expected_header:
            self.add_log(f'File {file} has an incompatible header.')
            return False
        return True

    def read_row(self, row):
        """
        "Virtual" method to read one object from file

        :param row: Line from the file being read
        :return: The object read, None if no object could be read
        """
        return None

    def get_foreign_key(self, foreign_class, foreign_manager, **kwargs):
        """
        Member method to be used by derived classes to get an object to use as foreign key

        :param foreign_class: class of the foreign key object
        :param foreign_manager: Manager of the foreign key object class
        :param kwargs: Keyword arguments to crate the foreign key object

        """
        foreign_object = None
        object_str = foreign_class.__name__
        try:
            foreign_object = foreign_manager.get(**kwargs)
        except foreign_class.DoesNotExist:
            missing_attributes = []
            for attribute, value in kwargs.items():
                if self.foreign_objects:
                    try:
                        foreign_object = [obj for obj in self.foreign_objects if getattr(obj, attribute) == value][0]
                    except IndexError as e:
                        self.add_log(f'{e}: {object_str} with {attribute}={value} not in new foreign objects')
                        return None
                    except AttributeError as e:
                        self.add_log(f'{e}')
                        return None
                else:
                    missing_attributes.append(f'{attribute}={value}')
            if missing_attributes:
                attributes_str = ' and '.join(missing_attributes)
                self.add_log(f'{object_str} with {attributes_str} not found in database.')
                return None
        return foreign_object

    def get_value_by_field(self, obj):
        """
        "Virtual" method to return a value by field dictionary from the
        given object.
        """
        return None

    def construct_object(self, value_by_field):
        """
        "Virtual" method to return a new object from the given value by
        field dictionary.
        """
        return None

    def delete_objects(self, objects):
        """Facility method to delete given objects without questions"""
        deleted_object_count, deleted_count_by_object_type = objects.delete()
        if deleted_object_count == 0:
            self.add_log(f'No existing {self.object_name}s need to be deleted.')
        for (object_type, deleted_count) in deleted_count_by_object_type.items():
            self.add_log(f'{deleted_count} existing {object_type.split(".")[-1]}s deleted.')

    def add_log(self, text):
        """Shorthand method to add text to the current log"""
        add_log(self.session, text)


class SimpleLoader(BaseLoader):

    key_fields = []
    default_fields = []
    label_by_created = {
        True: 'created',
        False: 'updated',
        None: 'cause integrity error',
    }

    def __init__(self, session, object_name, object_manager, objects_file,
                 festival=None, festival_pk=None, file_required=True):
        super().__init__(session, file_required=file_required)
        self.object_name = object_name
        self.object_manager = object_manager
        self.objects_file = objects_file
        self.festival = festival
        self.festival_filter = None if festival is None else {festival_pk or 'festival__pk': self.festival.pk}
        self.value_by_field_list = []
        self.delete_disappeared_objects = True

    def load_objects(self):
        existing_object_set = set()
        updated_object_set = set()

        # Select the existing objects.
        existing_objects = None
        if self.delete_disappeared_objects:
            if self.festival:
                existing_objects = self.object_manager.filter(**self.festival_filter)
            else:
                existing_objects = self.object_manager.all()
            existing_object_set = set(list(existing_objects))

        # Read the objects from the member file into the designated list.
        if not self.read_objects(self.objects_file, self.value_by_field_list):
            self.add_log(f'No {self.object_name} records read.')
            return False

        # Update or create either all objects or none.
        transaction_committed = self.atomic_update_or_create(updated_object_set)

        # Delete objects that do not appear in the file.
        if self.delete_disappeared_objects and transaction_committed:
            # Find existing objects that are not on the file.
            disappeared_object_set = existing_object_set - updated_object_set
            disappeared_pk_list = [obj.pk for obj in disappeared_object_set]
            disappeared_objects = existing_objects.filter(pk__in=disappeared_pk_list)
            for obj in disappeared_objects:
                self.add_log(f'{obj=} will be deleted')

            # Delete disappeared objects from the database.
            self.delete_objects(disappeared_objects)

        return True

    def load_new_objects(self, target_object_list, foreign_objects=None):
        self.foreign_objects = foreign_objects

        # Get a list of value by field dictionaries from file.
        if not self.read_objects(self.objects_file, self.value_by_field_list):
            self.add_log(f'No {self.object_name} records read.')
            return False

        # Construct new objects from the value by field dictionary list.
        for value_by_field in self.value_by_field_list:
            new_object = self.construct_object(value_by_field)
            if new_object:
                target_object_list.append(new_object)
            else:
                raise ValueError(f"Couldn't construct new {self.object_name} object from {value_by_field}.")

        return True

    def atomic_update_or_create(self, updated_object_set):
        transaction_committed = False
        try:
            with transaction.atomic():
                self.update_or_create(updated_object_set)
                transaction_committed = True
        except IntegrityError as e:
            self.add_log(f'{e}: database rolled back.')
        return transaction_committed

    def update_or_create(self, updated_object_set):
        objects_by_created = {}

        # Update objects or create ones when absent.
        for value_by_field in self.value_by_field_list:
            keys, defaults = self.pop_key_fields(value_by_field)

            # Update or create an object.
            affected_object, created = self.object_manager.update_or_create(**keys, defaults=defaults)
            if not created:
                updated_object_set.add(affected_object)

            # Update statistics.
            try:
                objects_by_created[created] += 1
            except KeyError:
                objects_by_created[created] = 1

        # Log the results.
        for created, count in objects_by_created.items():
            self.add_log(f'{count} {self.object_name} records {self.label_by_created[created]}.')
        if not objects_by_created:
            self.add_log(f'No {self.object_name} records found.')

    def add_new_objects(self, object_list):
        dummy_set = set()
        value_by_field_list = []

        self.add_log(f'Inserting new {self.object_name} records.')
        for obj in object_list:
            value_by_field = self.get_value_by_field(obj)
            value_by_field_list.append(value_by_field)
        self.value_by_field_list = value_by_field_list
        self.atomic_update_or_create(dummy_set)

    def pop_key_fields(self, value_by_field):
        value_by_key_field = {}
        value_by_default_field = {}
        for field, value in value_by_field.items():
            if field in self.key_fields:
                value_by_key_field[field] = value
            else:
                value_by_default_field[field] = value

        return value_by_key_field, value_by_default_field


class FilmLoader(SimpleLoader):
    expected_header = ['seqnr', 'filmid', 'sort', 'title', 'titlelanguage',
                       'section', 'duration', 'mediumcategory', 'url']
    key_fields = ['festival', 'film_id']
    manager = Film.films

    def __init__(self, session, festival):
        super().__init__(session, 'film', self.manager, festival.films_file, festival=festival)
        self.festival = festival
        self.delete_disappeared_objects = True

    def read_row(self, row):
        seq_nr = int(row[0])
        film_id = int(row[1])
        sort_title = row[2]
        title = row[3]
        title_language = row[4]
        subsection = row[5]
        duration = datetime.timedelta(minutes=int(row[6].rstrip("′")))
        medium_category = row[7]
        url = row[8]

        value_by_field = {
            'festival': self.festival,
            'seq_nr': seq_nr,
            'film_id': film_id,
            'sort_title': sort_title,
            'title': title,
            'title_language': title_language,
            'subsection': subsection,
            'duration': duration,
            'medium_category': medium_category,
            'url': url,
        }
        return value_by_field


class RatingLoader(SimpleLoader):
    expected_header = ['filmid', 'filmfan', 'rating']
    key_fields = ['film', 'film_fan']
    manager = FilmFanFilmRating.film_ratings

    def __init__(self, session, festival):
        file = festival.ratings_file
        super().__init__(session, 'rating', self.manager, file, file_required=False,
                         festival=festival, festival_pk='film__festival__pk')
        self.festival = festival
        self.delete_disappeared_objects = True

    def read_row(self, row):
        film_id = int(row[0])
        film_fan_name = row[1]
        rating = int(row[2])

        film = self.get_foreign_key(Film, Film.films, **{'festival_id': self.festival.id, 'film_id': film_id})
        if not film:
            return None

        film_fan = self.get_foreign_key(FilmFan, FilmFan.film_fans, **{'name': film_fan_name})
        if not film_fan:
            return None

        value_by_field = {
            'film': film,
            'film_fan': film_fan,
            'rating': rating,
        }
        return value_by_field


class SectionLoader(SimpleLoader):
    key_fields = ['section_id', 'festival']
    manager = Section.sections

    def __init__(self, session, festival):
        file = festival.sections_file
        super().__init__(session, 'section', self.manager, file, festival)

    def read_row(self, row):
        section_id = int(row[0])
        name = row[1]
        color = row[2]

        value_by_field = {
            'section_id': section_id,
            'festival': self.festival,
            'name': name,
            'color': color,
        }
        return value_by_field


class SubsectionLoader(SimpleLoader):
    key_fields = ['subsection_id', 'festival']
    manager = Subsection.subsections

    def __init__(self, session, festival):
        file = festival.subsections_file
        super().__init__(session, 'subsection', self.manager, file, festival)

    def read_row(self, row):
        subsection_id = int(row[0])
        section_id = int(row[1])
        name = row[2]
        description = row[3]
        url = row[4]

        kwargs = {'festival_id': self.festival.id, 'section_id': section_id}
        section = self.get_foreign_key(Section, Section.sections, **kwargs)
        if not section:
            return None

        value_by_field = {
            'subsection_id': subsection_id,
            'festival': self.festival,
            'section': section,
            'name': name,
            'description': description,
            'url': url,
        }
        return value_by_field


class CityLoader(SimpleLoader):
    key_fields = ['city_id']
    manager = City.cities
    file = cities_path()

    def __init__(self, session, file=None):
        file = file or self.file
        super().__init__(session, 'city', self.manager, file)

    def read_row(self, row):
        city_id = int(row[0])
        name = row[1]
        country = row[2]

        value_by_field = {
            'city_id': city_id,
            'name': name,
            'country': country,
        }
        return value_by_field

    def construct_object(self, value_by_field):
        city = City(**value_by_field)
        return city


class TheaterLoader(SimpleLoader):
    key_fields = ['theater_id']
    manager = Theater.theaters
    file = theaters_path()

    def __init__(self, session, file=None):
        file = file or self.file
        super().__init__(session, 'theater', self.manager, file)

    def read_row(self, row):
        theater_id = int(row[0])
        city_id = int(row[1])
        parse_name = row[2]
        abbreviation = row[3]
        priority = Theater.Priority(int(row[4]))

        city = self.get_foreign_key(City, City.cities, **{'city_id': city_id})
        if not city:
            return None

        value_by_field = {
            'theater_id': theater_id,
            'city': city,
            'parse_name': parse_name,
            'abbreviation': abbreviation,
            'priority': priority,
        }
        return value_by_field

    def construct_object(self, value_by_field):
        theater = Theater(**value_by_field)
        return theater


class ScreenLoader(SimpleLoader):
    key_fields = ['screen_id']
    manager = Screen.screens
    file = screens_path()

    def __init__(self, session, file=None):
        file = file or self.file
        super().__init__(session, 'screen', self.manager, file)

    def read_row(self, row):
        screen_id = int(row[0])
        theater_id = int(row[1])
        parse_name = row[2]
        abbreviation = row[3]
        address_type = Screen.ScreenAddressType(int(row[4]))

        theater = self.get_foreign_key(Theater, Theater.theaters, **{'theater_id': theater_id})
        if not theater:
            return None

        value_by_field = {
            'screen_id': screen_id,
            'theater': theater,
            'parse_name': parse_name,
            'abbreviation': abbreviation,
            'address_type': address_type,
        }
        return value_by_field

<<<<<<< HEAD
=======
    def construct_object(self, value_by_field):
        screen = Screen(**value_by_field)
        return screen


class CityUpdater(SimpleLoader):
    key_fields = CityLoader.key_fields
    manager = CityLoader.manager
    file = None

    def __init__(self, session):
        super().__init__(session, 'city', self.manager, self.file)

    def get_value_by_field(self, obj):
        value_by_field = {
            'city_id': obj.city_id,
            'name': obj.name,
            'country': obj.country,
        }
        return value_by_field


class TheaterUpdater(SimpleLoader):
    key_fields = TheaterLoader.key_fields
    manager = TheaterLoader.manager
    file = None

    def __init__(self, session):
        super().__init__(session, 'theater', self.manager, self.file)

    def get_value_by_field(self, obj):
        value_by_field = {
            'theater_id': obj.theater_id,
            'city': obj.city,
            'parse_name': obj.parse_name,
            'abbreviation': obj.abbreviation,
            'priority': obj.priority,
        }
        return value_by_field


class ScreenUpdater(SimpleLoader):
    key_fields = ScreenLoader.key_fields
    manager = ScreenLoader.manager
    file = None

    def __init__(self, session):
        super().__init__(session, 'screen', self.manager, self.file)

    def get_value_by_field(self, obj):
        value_by_field = {
            'screen_id': obj.screen_id,
            'theater': obj.theater,
            'parse_name': obj.parse_name,
            'abbreviation': obj.abbreviation,
            'address_type': obj.address_type,
        }
        return value_by_field

>>>>>>> 252cc583

class BaseDumper:
    """
    Base class for dumping objects to CSV files.
    """

    def __init__(self, session, object_name, manager, header=None):
        self.session = session
        self.object_name = object_name
        self.manager = manager
        self.header = header

    def dump_objects(self, file, objects=None):
        objects = objects or self.manager.all()
        self.add_log(f'Dumping {self.object_name} data.')
        try:
            with open(file, 'w', newline='') as csvfile:
                csv_writer = csv.writer(csvfile, delimiter=';', quotechar='"')
                if self.header:
                    csv_writer.writerow(self.header)
                for obj in objects:
                    row = self.object_row(obj)
                    csv_writer.writerow(row)
        except PermissionError as e:
            self.add_log(f'{e}: File {file} could not be written.')
            return False
        else:
            self.add_log(f'{len(objects)} existing {self.object_name} objects saved in {file}.')

        return True

    def object_row(self, obj):
        """
        "Virtual" method to dump one object to file

        :obj: The object to be dumped.
        :return: List of object attributes to be written
        """
        return []

    def add_log(self, text):
        add_log(self.session, text)


<<<<<<< HEAD
class RatingDumper(BaseDumper):
    manager = FilmFanFilmRating.film_ratings
    header = RatingLoader.expected_header

    def __init__(self, session):
        super().__init__(session, 'rating', self.manager, self.header)

    def object_row(self, rating):
        return [rating.film.film_id, rating.film_fan.name, rating.rating]

    def save_ratings(self, festival, file):
        festival_ratings = self.manager.filter(film__festival_id=festival.id)
        return self.dump_objects(file, festival_ratings)


=======
>>>>>>> 252cc583
class CityDumper(BaseDumper):
    manager = City.cities

    def __init__(self, session):
        super().__init__(session, 'city', self.manager)

    def object_row(self, city):
        return [city.city_id, city.name, city.country]


class TheaterDumper(BaseDumper):
    manager = Theater.theaters

    def __init__(self, session):
        super().__init__(session, 'theater', self.manager)

    def object_row(self, theater):
        return [
            theater.theater_id,
            theater.city.city_id,
            theater.parse_name,
            theater.abbreviation,
            theater.priority,
        ]


class ScreenDumper(BaseDumper):
    manager = Screen.screens

    def __init__(self, session):
        super().__init__(session, 'screen', self.manager)

    def object_row(self, screen):
        return [
            screen.screen_id,
            screen.theater.theater_id,
            screen.parse_name,
            screen.abbreviation,
            screen.address_type,
<<<<<<< HEAD
        ]
=======
        ]


class CityBackupDumper(CityDumper):

    def __init__(self, session):
        super().__init__(session)
        self.header = ['city_id', 'name', 'country']


class FestivalBaseBackupDumper(BaseDumper):
    manager = FestivalBase.festival_bases
    header = ['mnemonic', 'name', 'image', 'city_id']

    def __init__(self, session):
        super().__init__(session, 'festival base', self.manager, self.header)

    def object_row(self, base):
        return [
            base.mnemonic,
            base.name,
            base.image,
            base.home_city.city_id,
        ]


class FestivalBackupDumper(BaseDumper):
    manager = Festival.festivals
    header = ['mnemonic', 'year', 'edition', 'start_date', 'end_date', 'color']

    def __init__(self, session):
        super().__init__(session, 'festival', self.manager, self.header)

    def object_row(self, festival):
        return [
            festival.base.mnemonic,
            festival.year,
            festival.edition,
            festival.start_date,
            festival.end_date,
            festival.festival_color,
        ]


class FilmBackupDumper(BaseDumper):
    manager = Film.films
    header = [
        'festival_mnemonic',
        'festival_year',
        'festival_edition',
        'film_id',
        'seq_nr',
        'sort_title',
        'title',
        'title_language',
        'subsection',
        'duration',
        'medium_category',
        'url',
    ]

    def __init__(self, session):
        super().__init__(session, 'film', self.manager, self.header)

    def object_row(self, film):
        return [
            film.festival.base.mnemonic,
            film.festival.year,
            film.festival.edition,
            film.film_id,
            film.seq_nr,
            film.sort_title,
            film.title,
            film.title_language,
            film.subsection,
            film.duration,
            film.medium_category,
            film.url,
        ]


class FanBackupDumper(BaseDumper):
    manager = FilmFan.film_fans
    header = ['id', 'name', 'seq_nr', 'is_admin']

    def __init__(self, session):
        super().__init__(session, 'filmfan', self.manager, self.header)

    def object_row(self, fan):
        return [fan.id, fan.name, fan.seq_nr, fan.is_admin]


class RatingBackupDumper(BaseDumper):
    manager = FilmFanFilmRating.film_ratings
    header = ['id', 'festival_mnemonic', 'festival_year', 'festival_edition', 'film_id', 'fan', 'rating']

    def __init__(self, session):
        super().__init__(session, 'rating', self.manager, self.header)

    def object_row(self, rating):
        return [
            rating.id,
            rating.film.festival.base.mnemonic,
            rating.film.festival.year,
            rating.film.festival.edition,
            rating.film.film_id,
            rating.film_fan.name,
            rating.rating,
        ]


class RatingDumper(BaseDumper):
    manager = FilmFanFilmRating.film_ratings
    header = RatingLoader.expected_header

    def __init__(self, session):
        super().__init__(session, 'rating', self.manager, self.header)

    def object_row(self, rating):
        return [rating.film.film_id, rating.film_fan.name, rating.rating]

    def save_ratings(self, festival, file):
        festival_ratings = self.manager.filter(film__festival_id=festival.id)
        return self.dump_objects(file, festival_ratings)
>>>>>>> 252cc583
<|MERGE_RESOLUTION|>--- conflicted
+++ resolved
@@ -2,11 +2,7 @@
 import datetime
 import os
 
-<<<<<<< HEAD
-from django.db import IntegrityError
-=======
 from django.db import IntegrityError, transaction
->>>>>>> 252cc583
 from django.forms import Form, BooleanField, SlugField
 
 from festival_planner.cache import FilmRatingCache
@@ -30,10 +26,6 @@
 FILM_FANS_BACKUP_PATH = os.path.join(BACKUP_DATA_DIR, 'film_fans.csv')
 RATINGS_BACKUP_PATH = os.path.join(BACKUP_DATA_DIR, 'ratings.csv')
 
-<<<<<<< HEAD
-=======
-
->>>>>>> 252cc583
 class RatingLoaderForm(Form):
     import_mode = BooleanField(
         label='Use import mode, all ratings are replaced',
@@ -46,14 +38,11 @@
         initialize_log(session)
         import_mode or add_log(session, 'No ratings will be effected.')
 
-<<<<<<< HEAD
-=======
         # Invalidate the cache associated with the current festival.
         if not PickRating.film_rating_cache:
             PickRating.film_rating_cache = FilmRatingCache(session, FilmsView.unexpected_errors)
         PickRating.film_rating_cache.invalidate_festival_caches(festival)
 
->>>>>>> 252cc583
         # Save ratings if the import mode flag is set and all ratings
         # are replaced.
         if import_mode:
@@ -85,15 +74,9 @@
         initialize_log(session)
 
         # Cache the database data before it is overwritten.
-<<<<<<< HEAD
-        CityDumper(session).dump_objects(cities_cache_path())
-        TheaterDumper(session).dump_objects(theaters_cache_path())
-        ScreenDumper(session).dump_objects(screens_cache_path())
-=======
         _ = CityDumper(session).dump_objects(cities_cache_path())
         _ = TheaterDumper(session).dump_objects(theaters_cache_path())
         _ = ScreenDumper(session).dump_objects(screens_cache_path())
->>>>>>> 252cc583
 
         # Overwrite the festival data in the database.
         go_on = True
@@ -105,8 +88,6 @@
             _ = ScreenLoader(session).load_objects()
 
 
-<<<<<<< HEAD
-=======
 class TheaterDataUpdateForm(Form):
     dummy_field = SlugField(required=False)
 
@@ -126,7 +107,6 @@
         ScreenUpdater(session).add_new_objects(new_screens)
 
 
->>>>>>> 252cc583
 class TheaterDataDumperForm(Form):
     dummy_field = SlugField(required=False)
 
@@ -139,9 +119,7 @@
         ScreenDumper(session).dump_objects(screens_path())
 
 
-<<<<<<< HEAD
-=======
-class RatingDataBackupForm(Form):
+lass RatingDataBackupForm(Form):
     dummy_field = SlugField(required=False)
 
     @staticmethod
@@ -156,7 +134,6 @@
         _ = CityBackupDumper(session).dump_objects(CITIES_BACKUP_PATH)
 
 
->>>>>>> 252cc583
 class BaseLoader:
     """
     Base class for loading objects such as films or ratings from CSV files.
@@ -644,8 +621,6 @@
         }
         return value_by_field
 
-<<<<<<< HEAD
-=======
     def construct_object(self, value_by_field):
         screen = Screen(**value_by_field)
         return screen
@@ -705,7 +680,6 @@
         }
         return value_by_field
 
->>>>>>> 252cc583
 
 class BaseDumper:
     """
@@ -750,24 +724,6 @@
         add_log(self.session, text)
 
 
-<<<<<<< HEAD
-class RatingDumper(BaseDumper):
-    manager = FilmFanFilmRating.film_ratings
-    header = RatingLoader.expected_header
-
-    def __init__(self, session):
-        super().__init__(session, 'rating', self.manager, self.header)
-
-    def object_row(self, rating):
-        return [rating.film.film_id, rating.film_fan.name, rating.rating]
-
-    def save_ratings(self, festival, file):
-        festival_ratings = self.manager.filter(film__festival_id=festival.id)
-        return self.dump_objects(file, festival_ratings)
-
-
-=======
->>>>>>> 252cc583
 class CityDumper(BaseDumper):
     manager = City.cities
 
@@ -807,9 +763,6 @@
             screen.parse_name,
             screen.abbreviation,
             screen.address_type,
-<<<<<<< HEAD
-        ]
-=======
         ]
 
 
@@ -933,5 +886,4 @@
 
     def save_ratings(self, festival, file):
         festival_ratings = self.manager.filter(film__festival_id=festival.id)
-        return self.dump_objects(file, festival_ratings)
->>>>>>> 252cc583
+        return self.dump_objects(file, festival_ratings)