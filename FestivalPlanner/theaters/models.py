import os

from django.db import models

from festivals.config import Config


def common_data_dir():
    return os.path.expanduser(f'~/{Config().config["Paths"]["CommonDataDirectory"]}')


def cities_path():
    return os.path.join(common_data_dir(), 'cities.csv')


def cities_cache_path():
    return os.path.join(common_data_dir(), 'cities_cache.csv')


<<<<<<< HEAD
=======
def new_cities_path():
    return os.path.join(common_data_dir(), 'new_cities.csv')


>>>>>>> 252cc583
def theaters_path():
    return os.path.join(common_data_dir(), 'theaters.csv')


def theaters_cache_path():
    return os.path.join(common_data_dir(), 'theaters_cache.csv')


<<<<<<< HEAD
=======
def new_theaters_path():
    return os.path.join(common_data_dir(), 'new_theaters.csv')


>>>>>>> 252cc583
def screens_path():
    return os.path.join(common_data_dir(), 'screens.csv')


def screens_cache_path():
    return os.path.join(common_data_dir(), 'screens_cache.csv')


<<<<<<< HEAD
def new_cities_path():
    return os.path.join(common_data_dir(), 'new_cities.csv')


def new_theaters_path():
    return os.path.join(common_data_dir(), 'new_theaters.csv')


def new_screens_path():
    return os.path.join(common_data_dir(), 'new~_screens.csv')
=======
def new_screens_path():
    return os.path.join(common_data_dir(), 'new_screens.csv')
>>>>>>> 252cc583


class City(models.Model):
    """
    City table, a city groups theaters.
    """
    # Define the fields.
    city_id = models.IntegerField(unique=True, null=False)
    name = models.CharField(max_length=128, null=False, blank=False)
    country = models.CharField(max_length=72, null=False, blank=False)

    # Define a manager.
    cities = models.Manager()

    class Meta:
        db_table = 'city'
        unique_together = ('name', 'country')

    def __str__(self):
        return f'{self.name}'


class Theater(models.Model):
    """
    Theaters, provide screens.
    """
    # Define theater priorities as preference level while automatic
    # planning.
    class Priority(models.IntegerChoices):
        NO_GO = 0
        LOW = 1
        HIGH = 2

    # Define the fields.
    theater_id = models.IntegerField(unique=True, null=False)
    city = models.ForeignKey(City, on_delete=models.CASCADE)
    parse_name = models.CharField(max_length=64, null=False, blank=False)
    abbreviation = models.CharField(max_length=10, null=False, blank=False)
    priority = models.IntegerField(choices=Priority.choices)

    # Define a manager.
    theaters = models.Manager()

    class Meta:
        db_table = 'theater'
        unique_together = ('city', 'abbreviation')

    def __str__(self):
        return f'{self.abbreviation} {self.city.name}'


class Screen(models.Model):
    """
    Screen, used to display a film on.
    """
    # Define screen address types as to indicate on location, on demand,
    # etc.
    class ScreenAddressType(models.IntegerChoices):
        PHYSICAL = 3
        ONDEMAND = 2
        ONLINE = 1

    # Define the fields.
    screen_id = models.IntegerField(unique=True, null=False)
    theater = models.ForeignKey(Theater, on_delete=models.CASCADE)
    parse_name = models.CharField(max_length=64, null=False, blank=False)
    abbreviation = models.CharField(max_length=8, null=True, blank=False)
    address_type = models.IntegerField(choices=ScreenAddressType.choices)

    # Define a manager.
    screens = models.Manager()

    class Meta:
        db_table = 'screen'

    def __str__(self):
        return f'{self.theater.abbreviation}{self.abbreviation}'<|MERGE_RESOLUTION|>--- conflicted
+++ resolved
@@ -17,13 +17,10 @@
     return os.path.join(common_data_dir(), 'cities_cache.csv')
 
 
-<<<<<<< HEAD
-=======
 def new_cities_path():
     return os.path.join(common_data_dir(), 'new_cities.csv')
 
 
->>>>>>> 252cc583
 def theaters_path():
     return os.path.join(common_data_dir(), 'theaters.csv')
 
@@ -32,13 +29,10 @@
     return os.path.join(common_data_dir(), 'theaters_cache.csv')
 
 
-<<<<<<< HEAD
-=======
 def new_theaters_path():
     return os.path.join(common_data_dir(), 'new_theaters.csv')
 
 
->>>>>>> 252cc583
 def screens_path():
     return os.path.join(common_data_dir(), 'screens.csv')
 
@@ -47,22 +41,11 @@
     return os.path.join(common_data_dir(), 'screens_cache.csv')
 
 
-<<<<<<< HEAD
-def new_cities_path():
-    return os.path.join(common_data_dir(), 'new_cities.csv')
 
+  def new_screens_path():
+    return os.path.join(common_data_dir(), 'new_screens.csv')
 
-def new_theaters_path():
-    return os.path.join(common_data_dir(), 'new_theaters.csv')
-
-
-def new_screens_path():
-    return os.path.join(common_data_dir(), 'new~_screens.csv')
-=======
-def new_screens_path():
-    return os.path.join(common_data_dir(), 'new_screens.csv')
->>>>>>> 252cc583
-
+  
 
 class City(models.Model):
     """
