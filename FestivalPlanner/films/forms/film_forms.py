--- conflicted
+++ resolved
@@ -3,14 +3,10 @@
 
 from django import forms
 
-<<<<<<< HEAD
-from films.models import FilmFanFilmRating, FilmFan
-=======
 from authentication.models import FilmFan
 from festivals.models import rating_action_key
 from films.models import FilmFanFilmRating, get_rating_name, current_fan, fan_rating_str, field_by_post_attendance, \
     manager_by_post_attendance
->>>>>>> 252cc583
 
 
 class UserForm(forms.Form):
@@ -30,8 +26,6 @@
         manager = manager_by_post_attendance[post_attendance]
         old_rating_str = fan_rating_str(fan, film, post_attendance=post_attendance)
 
-<<<<<<< HEAD
-=======
         # Update the indicated rating.
         new_rating, created = manager.update_or_create(
             film=film,
@@ -53,7 +47,6 @@
             cls.film_rating_cache.update(session, film, fan, rating_value)
 
 
->>>>>>> 252cc583
 class RatingForm(forms.Form):
     fan_rating = forms.ChoiceField(label='Pick a rating', choices=FilmFanFilmRating.Rating.choices)
 
