--- conflicted
+++ resolved
@@ -50,7 +50,6 @@
         self.assertEqual(len(data.section_by_name), 2)
 
 
-<<<<<<< HEAD
 class ScreensTestCase(unittest.TestCase):
     def setUp(self):
         self.temp_dir = tempfile.TemporaryDirectory()
@@ -78,7 +77,5 @@
         self.assertEqual(len(data.theater_by_location), 1)
 
 
-=======
->>>>>>> 252cc583
 if __name__ == '__main__':
     unittest.main()