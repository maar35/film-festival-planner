--- conflicted
+++ resolved
@@ -15,12 +15,8 @@
 def iripath_to_uripath(path):
     return urllib.parse.quote(path)
 
-<<<<<<< HEAD
+
 def get_charset(file, byte_count=512):
-=======
-
-def get_charset(file):
->>>>>>> 6e539af3
     with open(file, 'r') as f:
         pre_text = f.read(byte_count)
     pre_parser = HtmlCharsetParser()
