--- conflicted
+++ resolved
@@ -338,11 +338,7 @@
 class Screen:
     screen_types = ['OnLine', 'OnDemand', 'Physical']
 
-<<<<<<< HEAD
-    def __init__(self, screen_id, theater, name, abbr, screen_type='Location', new=True):
-=======
     def __init__(self, screen_id, theater, name, abbr, screen_type='Physical', new=True):
->>>>>>> 252cc583
         self.screen_id = screen_id
         self.theater = theater
         self.name = name
@@ -467,10 +463,7 @@
         self.theater_by_location = {}
         self.city_by_location = {}
         self.city_by_id = {}
-<<<<<<< HEAD
-=======
         self.set_csv_dialect()
->>>>>>> 252cc583
         self.films_file = os.path.join(plandata_dir, 'films.csv')
         self.filmids_file = os.path.join(plandata_dir, 'filmids.txt')
         self.filminfo_yaml_file = os.path.join(plandata_dir, 'filminfo.yml')
@@ -605,12 +598,8 @@
             self.theater_by_location[theater_key] = theater
         return theater
 
-<<<<<<< HEAD
-    def get_screen(self, city_name, screen_parse_name, theater_parse_name=None, screen_abbreviation=None):
-=======
     def get_screen(self, city_name, screen_parse_name,
                    theater_parse_name=None, screen_abbreviation=None, verbose=True):
->>>>>>> 252cc583
         theater = self.get_theater(city_name, theater_parse_name)
         screen_key = (theater.theater_id, screen_parse_name)
         try:
@@ -618,20 +607,12 @@
         except KeyError:
             self.curr_screen_id += 1
             screen_id = self.curr_screen_id
-<<<<<<< HEAD
-            abbr = screen_abbreviation or screen_parse_name.replace(' ', '').lower()
-            screen_type = 'OnDemand' if abbr.startswith('ondemand')\
-                else 'OnLine' if abbr.startswith('online')\
-                else 'Location'
-            print(f"NEW SCREEN:  '{theater.city}' '{theater.name}' '{screen_parse_name}' => {abbr}")
-=======
             abbr = (screen_abbreviation or screen_parse_name).replace(' ', '').lower()
             screen_type = 'OnDemand' if abbr.startswith('ondemand')\
                 else 'OnLine' if abbr.startswith('online')\
                 else 'Physical'
             if verbose:
                 print(f"NEW SCREEN:  '{theater.city}' '{theater.name}' '{screen_parse_name}' => {abbr}")
->>>>>>> 252cc583
             screen = Screen(screen_id, theater, screen_parse_name, abbr, screen_type)
             self.screen_by_location[screen_key] = screen
         return screen
